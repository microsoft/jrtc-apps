{{ $ran_cnt := 0 | int }}

{{- range $ran_name, $values := .Values.duConfigs }}

---
apiVersion: v1
kind: ConfigMap
metadata:
  name: srs-gnb-cm-{{ $ran_name }}

data:
  config.json: |-
      {{ $.Values | toJson }}

---
apiVersion: apps/v1
kind: StatefulSet
metadata:
  name: srs-gnb-{{ $ran_name }}
  labels:
    app: srs-gnb-{{ $ran_name }}
    {{- include "ran-5g.labels" $ | nindent 4 }}
spec:
  serviceName: srs-service-gnb-{{ $ran_name }}
  selector:
    matchLabels:
      app: srs-gnb-{{ $ran_name }}
      {{- include "ran-5g.selectorLabels" $ | nindent 6 }}
  template:
    metadata:
      labels:
        app: srs-gnb-{{ $ran_name }}
        {{- include "ran-5g.selectorLabels" $ | nindent 8 }}
      annotations:
        k8s.v1.cni.cncf.io/networks: '[
              {
                "name": "srs-sriov-cu"
              }
              {{- range $idx_c, $cell := $values.cells }}
              ,{
                "name": "srs-{{ $ran_name }}-sriov-fh-instance-{{ $idx_c }}"
              }
              {{- end }}
            ]'

    spec:
      securityContext:
        runAsUser: 0
        runAsGroup: 0
      serviceAccountName: srs-service-account
      terminationGracePeriodSeconds: 0
      volumes:
      - name: dshm
        hostPath:
          path: /dev/shm
      - name: hugepage
        hostPath:
          path: /dev/hugepages
      - name: sys
        hostPath:
          path: /sys
      - name: dev
        hostPath:
          path: /dev
      - name: varjbpf
        hostPath:
          path: {{ printf "%s/%s" $.Values.jbpf.cfg.jbpf_run_path $.Values.jbpf.cfg.jbpf_namespace }}
      - name: codelets
        hostPath:
          path: {{ $.Values.jbpf.codelets_vol_mount }}
      - name: du-config-volume
        configMap:
          name: srs-gnb-cm-{{ $ran_name }}


      {{- if (or (or $.Values.vlan_isolation.enabled (eq (int $.Values.jbpf.cfg.jbpf_enable_ipc) 1))  (and (not $.Values.debug_mode.enabled) $.Values.das.enabled) ) }}
      initContainers:
      
      {{- if (and (not $.Values.debug_mode.enabled) $.Values.das.enabled) }}
      # Init container to wait for RANBooster to start
      - name: wait-for-das
        image: {{ $.Values.troubleshooter.image }}
        command:
          - /bin/sh
          - -c
          - |
              POD_NAME="srs-das-middlebox-{{ $.Values.das.dasboxes.das1.middlebox.dasName }}-0"
              echo "*** Das Middlebox: ${POD_NAME}"             
              while ! curl -s -k -X GET -H "Authorization: Bearer $(cat /var/run/secrets/kubernetes.io/serviceaccount/token)" \
                -H "Content-Type: application/json" \
                "https://kubernetes.default.svc/api/v1/namespaces/ran/pods/$POD_NAME/log" | \
                grep -q 'Single core used, so running one thread'; do
                  echo "*** Waiting for DAS middlebox to start..."
                  sleep 2
              done
              echo "*** Das middlebox is ready"
      {{- end }}

      {{- if (and (not $.Values.debug_mode.enabled) (eq (int $.Values.jbpf.cfg.jbpf_enable_ipc) 1)) }}
      - name: wait-for-jrtc
        image: {{ $.Values.troubleshooter.image }}
        env:
          - name: NODE_IP
            valueFrom:
              fieldRef:
                fieldPath: status.hostIP
        command:
        - "/bin/bash"
        - "-c"
<<<<<<< HEAD
        - "until nc -z jrtc-service.ran.svc.cluster.local {{ $.Values.jrtc_controller.tcp_port }} > /dev/null; do
          echo Waiting for jrtc-service.ran.svc.cluster.local:{{ $.Values.jrtc_controller.tcp_port }};
=======
        - "until nc -z jrtc-service.ran.svc.cluster.local 3001 > /dev/null; do
          echo Waiting for jrtc-service.ran.svc.cluster.local:3001;
>>>>>>> 260e7577
          sleep 2;
          done;"
      {{- end }}

      {{- if $.Values.vlan_isolation.enabled }}
      {{range $idx_c, $cell := $values.cells}}
      # Init container to set VLANs for RUs using a custom API
      - name: initvlan-{{ $idx_c }}
        image: {{ $.Values.troubleshooter.image }}
        env:
        - name: MY_NODE_NAME
          valueFrom:
            fieldRef:
              fieldPath: spec.nodeName
        command:
        - "/bin/bash"
        - "-c"
        - >
          echo 'Waiting for VLANs to be set...' &&
          curl -s --show-error -f -X PUT "http://{{ $.Values.vlan_isolation.url }}/tor_switch/assign_servers_to_ru?servers=$(MY_NODE_NAME)&ru={{ $cell.ruNAME }}" &&
          echo 'All VLANs set, continuing'
      {{end}}
      {{- end }}

      {{- end }}

      containers:

      {{- if  $.Values.troubleshooter.enabled }}
      - name: troubleshooter
        image: {{ $.Values.troubleshooter.image }}
        command: [ "/bin/bash", "-c", "--" ]
        args: [ "while true; do sleep 30; done;" ]
      {{- end }}


      - name: gnb
        image: "{{ $.Values.image.srs_jbpf }}"
        imagePullPolicy: "{{ $.Values.image.pullPolicy }}"
        volumeMounts:
        - name: dshm
          mountPath: /dev/shm
        - name: hugepage
          mountPath: /dev/hugepages
        - name: sys
          mountPath: /sys/
        - name: dev
          mountPath: /dev/
        - name: varjbpf
          mountPath: {{ printf "%s/%s" $.Values.jbpf.cfg.jbpf_run_path $.Values.jbpf.cfg.jbpf_namespace }}
        - name: codelets
          mountPath: /codelets
        - name: du-config-volume
          mountPath: /du-config
          readOnly: true

        command: ["/bin/sh", "-c"]
        {{- if  $.Values.debug_mode.enabled }}
        args: [ "sleep 99999999d" ]
        {{- else }}
        args: [ "/opt/Scripts/run.sh" ]
        {{- end }}
        env:
          - name: DEBUG_MODE
            value: "{{ $.Values.debug_mode.enabled }}"
          - name: JBPF_CODELETS
            value: "/codelets"
        securityContext:
          privileged: true
          capabilities:
            add:
            - SYS_ADMIN
            - IPC_LOCK
            - SYS_NICE
        tty: true
        stdin: true


        resources:
          limits:
            cpu: {{ $.Values.resources.gnb.limits.cpu }}
            memory: {{ $.Values.resources.gnb.limits.memory }}
            hugepages-1Gi: {{ $.Values.resources.gnb.limits.hugepages1Gi }}
            {{ $.Values.sriov.resourceName }}: 1

          {{ $c := 0 | int }}
          {{range $cell := $values.cells}}
            {{ $cell.ruDPDKResource }}: 1
            {{ $c = add1 $c }}
          {{- end }}


          requests:
            cpu: {{ $.Values.resources.gnb.requests.cpu }}
            memory: {{ $.Values.resources.gnb.requests.memory }}
            hugepages-1Gi: {{ $.Values.resources.gnb.requests.hugepages1Gi }}
            {{ $.Values.sriov.resourceName }}: 1

          {{ $c := 0 | int }}
          {{range $cell := $values.cells}}
            {{ $cell.ruDPDKResource }}: 1
            {{ $c = add1 $c }}
          {{- end }}


      - name: srs-gnb-proxy
        image: "{{ $.Values.image.srs_jbpf_proxy }}"
        imagePullPolicy: "{{ $.Values.image.pullPolicy }}"
        command: ["/src/out/bin/srsran_reverse_proxy"]
        args:
          - "--host-port"
          - "{{ add $.Values.jbpf.port }}"
          - "--address"
          - "{{ printf "%s/%s/%s" $.Values.jbpf.cfg.jbpf_run_path $.Values.jbpf.cfg.jbpf_namespace $.Values.jbpf.cfg.jbpf_lcm_ipc_name }}"

        resources:
          limits:
            {{- toYaml $.Values.resources.jbpf_proxy.limits | nindent 12 }}
          requests:
            {{- toYaml $.Values.resources.jbpf_proxy.requests | nindent 12 }}
        volumeMounts:
          - name: varjbpf
            mountPath: {{ printf "%s/%s" $.Values.jbpf.cfg.jbpf_run_path $.Values.jbpf.cfg.jbpf_namespace }}
          - name: codelets
            mountPath: /codelets
        env:
          - name: JBPF_CODELETS
            value: "/codelets"



---

# DNS name: janus-gnb-#-io-in.{{ $.Release.Namespace }}.svc.cluster.local
kind: Service
apiVersion: v1
metadata:
  name: srs-gnb-{{ $ran_name }}-io-in
  namespace: {{ $.Release.Namespace }}
  labels:
    app: srs-gnb-{{ $ran_name }}
spec:
  selector:
    app: srs-gnb-{{ $ran_name }}
  type: NodePort
  ports:
    - name: io-in-port
      protocol: UDP
      port: {{ add $.Values.jbpf.cfg.jbpf_standalone_io_in_port $ran_cnt }}
      targetPort: {{ add $.Values.jbpf.cfg.jbpf_standalone_io_in_port $ran_cnt }}
      nodePort: {{ add $.Values.jbpf.cfg.jbpf_standalone_io_in_port $ran_cnt }}


---


# DNS name: janus-gnb-#-agent.{{ $.Release.Namespace }}.svc.cluster.local
kind: Service
apiVersion: v1
metadata:
  name: srs-gnb-{{ $ran_name }}-proxy
  namespace: {{ $.Release.Namespace }}
  labels:
    app: srs-gnb-{{ $ran_name }}
spec:
  selector:
    app: srs-gnb-{{ $ran_name }}
  type: NodePort
  ports:
    - name: proxy-port
      protocol: TCP
      port: {{ add $.Values.jbpf.port $ran_cnt }}
      targetPort: {{ add $.Values.jbpf.port $ran_cnt }}
      nodePort: {{ add $.Values.jbpf.port $ran_cnt }}


{{ $ran_cnt = add1 $ran_cnt }}

{{- end }}




<|MERGE_RESOLUTION|>--- conflicted
+++ resolved
@@ -107,13 +107,8 @@
         command:
         - "/bin/bash"
         - "-c"
-<<<<<<< HEAD
-        - "until nc -z jrtc-service.ran.svc.cluster.local {{ $.Values.jrtc_controller.tcp_port }} > /dev/null; do
-          echo Waiting for jrtc-service.ran.svc.cluster.local:{{ $.Values.jrtc_controller.tcp_port }};
-=======
         - "until nc -z jrtc-service.ran.svc.cluster.local 3001 > /dev/null; do
           echo Waiting for jrtc-service.ran.svc.cluster.local:3001;
->>>>>>> 260e7577
           sleep 2;
           done;"
       {{- end }}
